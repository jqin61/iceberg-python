--- conflicted
+++ resolved
@@ -179,7 +179,6 @@
 
 @pytest.mark.integration
 @pytest.mark.parametrize(
-<<<<<<< HEAD
     "part_col",
     [
         'int',
@@ -248,9 +247,6 @@
 @pytest.mark.integration
 @pytest.mark.parametrize(
     "part_col", ['int', 'bool', 'string', "string_long", "long", "float", "double", "date", "timestamptz", "timestamp", "binary"]
-=======
-    "part_col", ["int", "bool", "string", "string_long", "long", "float", "double", "date", "timestamptz", "timestamp", "binary"]
->>>>>>> 4cd67ac7
 )
 def test_query_filter_v1_v2_append_null(
     session_catalog: Catalog, spark: SparkSession, arrow_table_with_null: pa.Table, part_col: str
@@ -319,7 +315,6 @@
     ).collect()
 
     operations = [row.operation for row in rows]
-<<<<<<< HEAD
     assert operations == ['append', 'append', 'delete', 'append', 'append', 'delete', 'append']
     summaries = [row.summary for row in rows]
     assert summaries == [
@@ -408,36 +403,6 @@
             'total-records': '4',
         },
     ]
-=======
-    assert operations == ["append", "append"]
-
-    summaries = [row.summary for row in rows]
-    assert summaries[0] == {
-        "changed-partition-count": "3",
-        "added-data-files": "3",
-        "added-files-size": "15029",
-        "added-records": "3",
-        "total-data-files": "3",
-        "total-delete-files": "0",
-        "total-equality-deletes": "0",
-        "total-files-size": "15029",
-        "total-position-deletes": "0",
-        "total-records": "3",
-    }
-
-    assert summaries[1] == {
-        "changed-partition-count": "3",
-        "added-data-files": "3",
-        "added-files-size": "15029",
-        "added-records": "3",
-        "total-data-files": "6",
-        "total-delete-files": "0",
-        "total-equality-deletes": "0",
-        "total-files-size": "30058",
-        "total-position-deletes": "0",
-        "total-records": "6",
-    }
->>>>>>> 4cd67ac7
 
 
 @pytest.mark.integration
@@ -489,16 +454,11 @@
     tbl = session_catalog.create_table(
         identifier=identifier,
         schema=TABLE_SCHEMA,
-<<<<<<< HEAD
         partition_spec=PartitionSpec(
             PartitionField(source_id=1, field_id=1001, transform=IdentityTransform(), name="bool"),
             PartitionField(source_id=4, field_id=1002, transform=IdentityTransform(), name="int"),
         ),
         properties={'format-version': '1'},
-=======
-        partition_spec=PartitionSpec(PartitionField(source_id=4, field_id=1001, transform=IdentityTransform(), name="int")),
-        properties={"format-version": "1"},
->>>>>>> 4cd67ac7
     )
 
     tbl.append(arrow_table_with_null)
