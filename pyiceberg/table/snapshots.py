# Licensed to the Apache Software Foundation (ASF) under one
# or more contributor license agreements.  See the NOTICE file
# distributed with this work for additional information
# regarding copyright ownership.  The ASF licenses this file
# to you under the Apache License, Version 2.0 (the
# "License"); you may not use this file except in compliance
# with the License.  You may obtain a copy of the License at
#
#   http://www.apache.org/licenses/LICENSE-2.0
#
# Unless required by applicable law or agreed to in writing,
# software distributed under the License is distributed on an
# "AS IS" BASIS, WITHOUT WARRANTIES OR CONDITIONS OF ANY
# KIND, either express or implied.  See the License for the
# specific language governing permissions and limitations
# under the License.
import time
from collections import defaultdict
from enum import Enum
from typing import Any, DefaultDict, Dict, List, Mapping, Optional

from pydantic import Field, PrivateAttr, model_serializer

from pyiceberg.io import FileIO
from pyiceberg.manifest import DataFile, DataFileContent, ManifestFile, read_manifest_list
from pyiceberg.partitioning import UNPARTITIONED_PARTITION_SPEC, PartitionSpec
from pyiceberg.schema import Schema
from pyiceberg.typedef import IcebergBaseModel

ADDED_DATA_FILES = "added-data-files"
ADDED_DELETE_FILES = "added-delete-files"
ADDED_EQUALITY_DELETES = "added-equality-deletes"
ADDED_FILE_SIZE = "added-files-size"
ADDED_POSITION_DELETES = "added-position-deletes"
ADDED_POSITION_DELETE_FILES = "added-position-delete-files"
ADDED_RECORDS = "added-records"
DELETED_DATA_FILES = "deleted-data-files"
DELETED_RECORDS = "deleted-records"
ADDED_EQUALITY_DELETE_FILES = "added-equality-delete-files"
REMOVED_DELETE_FILES = "removed-delete-files"
REMOVED_EQUALITY_DELETES = "removed-equality-deletes"
REMOVED_EQUALITY_DELETE_FILES = "removed-equality-delete-files"
REMOVED_FILE_SIZE = "removed-files-size"
REMOVED_POSITION_DELETES = "removed-position-deletes"
REMOVED_POSITION_DELETE_FILES = "removed-position-delete-files"
TOTAL_EQUALITY_DELETES = "total-equality-deletes"
TOTAL_POSITION_DELETES = "total-position-deletes"
TOTAL_DATA_FILES = "total-data-files"
TOTAL_DELETE_FILES = "total-delete-files"
TOTAL_RECORDS = "total-records"
TOTAL_FILE_SIZE = "total-files-size"
CHANGED_PARTITION_COUNT_PROP = "changed-partition-count"
CHANGED_PARTITION_PREFIX = "partitions."
OPERATION = "operation"


class Operation(Enum):
    """Describes the operation.

    Possible operation values are:
        - append: Only data files were added and no files were removed.
        - replace: Data and delete files were added and removed without changing table data; i.e., compaction, changing the data file format, or relocating data files.
        - overwrite: Data and delete files were added and removed in a logical overwrite operation.
        - delete: Data files were removed and their contents logically deleted and/or delete files were added to delete rows.
    """

    APPEND = "append"
    REPLACE = "replace"
    OVERWRITE = "overwrite"
    DELETE = "delete"

    def __repr__(self) -> str:
        """Return the string representation of the Operation class."""
        return f"Operation.{self.name}"


class UpdateMetrics:
    added_file_size: int
    removed_file_size: int
    added_data_files: int
    removed_data_files: int
    added_eq_delete_files: int
    removed_eq_delete_files: int
    added_pos_delete_files: int
    removed_pos_delete_files: int
    added_delete_files: int
    removed_delete_files: int
    added_records: int
    deleted_records: int
    added_pos_deletes: int
    removed_pos_deletes: int
    added_eq_deletes: int
    removed_eq_deletes: int

    def __init__(self) -> None:
        self.added_file_size = 0
        self.removed_file_size = 0
        self.added_data_files = 0
        self.removed_data_files = 0
        self.added_eq_delete_files = 0
        self.removed_eq_delete_files = 0
        self.added_pos_delete_files = 0
        self.removed_pos_delete_files = 0
        self.added_delete_files = 0
        self.removed_delete_files = 0
        self.added_records = 0
        self.deleted_records = 0
        self.added_pos_deletes = 0
        self.removed_pos_deletes = 0
        self.added_eq_deletes = 0
        self.removed_eq_deletes = 0

    def add_file(self, data_file: DataFile) -> None:
        self.added_file_size += data_file.file_size_in_bytes

        if data_file.content == DataFileContent.DATA:
            self.added_data_files += 1
            self.added_records += data_file.record_count
        elif data_file.content == DataFileContent.POSITION_DELETES:
            self.added_delete_files += 1
            self.added_pos_delete_files += 1
            self.added_pos_deletes += data_file.record_count
        elif data_file.content == DataFileContent.EQUALITY_DELETES:
            self.added_delete_files += 1
            self.added_eq_delete_files += 1
            self.added_eq_deletes += data_file.record_count
        else:
            raise ValueError(f"Unknown data file content: {data_file.content}")

    def remove_file(self, data_file: DataFile) -> None:
        self.removed_file_size += data_file.file_size_in_bytes

        if data_file.content == DataFileContent.DATA:
            self.removed_data_files += 1
            self.deleted_records += data_file.record_count
        elif data_file.content == DataFileContent.POSITION_DELETES:
            self.removed_delete_files += 1
            self.removed_pos_delete_files += 1
            self.removed_pos_deletes += data_file.record_count
        elif data_file.content == DataFileContent.EQUALITY_DELETES:
            self.removed_delete_files += 1
            self.removed_eq_delete_files += 1
            self.removed_eq_deletes += data_file.record_count
        else:
            raise ValueError(f"Unknown data file content: {data_file.content}")

    def to_dict(self) -> Dict[str, str]:
        properties: Dict[str, str] = {}
        set_when_positive(properties, self.added_file_size, ADDED_FILE_SIZE)
        set_when_positive(properties, self.removed_file_size, REMOVED_FILE_SIZE)
        set_when_positive(properties, self.added_data_files, ADDED_DATA_FILES)
        set_when_positive(properties, self.removed_data_files, DELETED_DATA_FILES)
        set_when_positive(properties, self.added_eq_delete_files, ADDED_EQUALITY_DELETE_FILES)
        set_when_positive(properties, self.removed_eq_delete_files, REMOVED_EQUALITY_DELETE_FILES)
        set_when_positive(properties, self.added_pos_delete_files, ADDED_POSITION_DELETE_FILES)
        set_when_positive(properties, self.removed_pos_delete_files, REMOVED_POSITION_DELETE_FILES)
        set_when_positive(properties, self.added_delete_files, ADDED_DELETE_FILES)
        set_when_positive(properties, self.removed_delete_files, REMOVED_DELETE_FILES)
        set_when_positive(properties, self.added_records, ADDED_RECORDS)
        set_when_positive(properties, self.deleted_records, DELETED_RECORDS)
        set_when_positive(properties, self.added_pos_deletes, ADDED_POSITION_DELETES)
        set_when_positive(properties, self.removed_pos_deletes, REMOVED_POSITION_DELETES)
        set_when_positive(properties, self.added_eq_deletes, ADDED_EQUALITY_DELETES)
        set_when_positive(properties, self.removed_eq_deletes, REMOVED_EQUALITY_DELETES)
        return properties


class Summary(IcebergBaseModel, Mapping[str, str]):
    """A class that stores the summary information for a Snapshot.

    The snapshot summary’s operation field is used by some operations,
    like snapshot expiration, to skip processing certain snapshots.
    """

    operation: Operation = Field()
    _additional_properties: Dict[str, str] = PrivateAttr()

    def __init__(self, operation: Operation, **data: Any) -> None:
        super().__init__(operation=operation, **data)
        self._additional_properties = data

    def __getitem__(self, __key: str) -> Optional[Any]:  # type: ignore
        """Return a key as it is a map."""
        if __key.lower() == "operation":
            return self.operation
        else:
            return self._additional_properties.get(__key)

    def __setitem__(self, key: str, value: Any) -> None:
        """Set a key as it is a map."""
        if key.lower() == "operation":
            self.operation = value
        else:
            self._additional_properties[key] = value

    def __len__(self) -> int:
        """Return the number of keys in the summary."""
        # Operation is required
        return 1 + len(self._additional_properties)

    @model_serializer
    def ser_model(self) -> Dict[str, str]:
        return {
            "operation": str(self.operation.value),
            **self._additional_properties,
        }

    @property
    def additional_properties(self) -> Dict[str, str]:
        return self._additional_properties

    def __repr__(self) -> str:
        """Return the string representation of the Summary class."""
        repr_properties = f", **{repr(self._additional_properties)}" if self._additional_properties else ""
        return f"Summary({repr(self.operation)}{repr_properties})"

    def __eq__(self, other: Any) -> bool:
        """Compare if the summary is equal to another summary."""
        return (
            self.operation == other.operation and self.additional_properties == other.additional_properties
            if isinstance(other, Summary)
            else False
        )


class Snapshot(IcebergBaseModel):
    snapshot_id: int = Field(alias="snapshot-id")
    parent_snapshot_id: Optional[int] = Field(alias="parent-snapshot-id", default=None)
    sequence_number: Optional[int] = Field(alias="sequence-number", default=None)
    timestamp_ms: int = Field(alias="timestamp-ms", default_factory=lambda: int(time.time() * 1000))
    manifest_list: Optional[str] = Field(
        alias="manifest-list", description="Location of the snapshot's manifest list file", default=None
    )
    summary: Optional[Summary] = Field(default=None)
    schema_id: Optional[int] = Field(alias="schema-id", default=None)

    def __str__(self) -> str:
        """Return the string representation of the Snapshot class."""
        operation = f"{self.summary.operation}: " if self.summary else ""
        parent_id = f", parent_id={self.parent_snapshot_id}" if self.parent_snapshot_id else ""
        schema_id = f", schema_id={self.schema_id}" if self.schema_id is not None else ""
        result_str = f"{operation}id={self.snapshot_id}{parent_id}{schema_id}"
        return result_str

    def manifests(self, io: FileIO) -> List[ManifestFile]:
        if self.manifest_list is not None:
            file = io.new_input(self.manifest_list)
            return list(read_manifest_list(file))
        return []


class MetadataLogEntry(IcebergBaseModel):
    metadata_file: str = Field(alias="metadata-file")
    timestamp_ms: int = Field(alias="timestamp-ms")


class SnapshotLogEntry(IcebergBaseModel):
    snapshot_id: int = Field(alias="snapshot-id")
    timestamp_ms: int = Field(alias="timestamp-ms")


class SnapshotSummaryCollector:
    metrics: UpdateMetrics
    partition_metrics: DefaultDict[str, UpdateMetrics]
    max_changed_partitions_for_summaries: int

    def __init__(self) -> None:
        self.metrics = UpdateMetrics()
        self.partition_metrics = defaultdict(UpdateMetrics)
        self.max_changed_partitions_for_summaries = 0

    def set_partition_summary_limit(self, limit: int) -> None:
        self.max_changed_partitions_for_summaries = limit

    def add_file(self, data_file: DataFile, schema: Schema, partition_spec: PartitionSpec = UNPARTITIONED_PARTITION_SPEC) -> None:
        self.metrics.add_file(data_file)
<<<<<<< HEAD
        if len(data_file.partition.record_values()) != 0:
=======
        if len(data_file.partition) > 0:
>>>>>>> 4cd67ac7
            self.update_partition_metrics(partition_spec=partition_spec, file=data_file, is_add_file=True, schema=schema)

    def remove_file(
        self, data_file: DataFile, schema: Schema, partition_spec: PartitionSpec = UNPARTITIONED_PARTITION_SPEC
    ) -> None:
        self.metrics.remove_file(data_file)
<<<<<<< HEAD
        if len(data_file.partition.record_values()) != 0:
=======
        if len(data_file.partition) > 0:
>>>>>>> 4cd67ac7
            self.update_partition_metrics(partition_spec=partition_spec, file=data_file, is_add_file=False, schema=schema)

    def update_partition_metrics(self, partition_spec: PartitionSpec, file: DataFile, is_add_file: bool, schema: Schema) -> None:
        partition_path = partition_spec.partition_to_path(file.partition, schema)
        partition_metrics: UpdateMetrics = self.partition_metrics[partition_path]

        if is_add_file:
            partition_metrics.add_file(file)
        else:
            partition_metrics.remove_file(file)

    def build(self) -> Dict[str, str]:
        properties = self.metrics.to_dict()
        changed_partitions_size = len(self.partition_metrics)
        set_when_positive(properties, changed_partitions_size, CHANGED_PARTITION_COUNT_PROP)
        if changed_partitions_size <= self.max_changed_partitions_for_summaries:
            for partition_path, update_metrics_partition in self.partition_metrics.items():
                if (summary := self._partition_summary(update_metrics_partition)) and len(summary) != 0:
                    properties[CHANGED_PARTITION_PREFIX + partition_path] = summary

        return properties

    def _partition_summary(self, update_metrics: UpdateMetrics) -> str:
        return ",".join([f"{prop}={val}" for prop, val in update_metrics.to_dict().items()])


def _truncate_table_summary(summary: Summary, previous_summary: Mapping[str, str]) -> Summary:
    for prop in {
        TOTAL_DATA_FILES,
        TOTAL_DELETE_FILES,
        TOTAL_RECORDS,
        TOTAL_FILE_SIZE,
        TOTAL_POSITION_DELETES,
        TOTAL_EQUALITY_DELETES,
    }:
        summary[prop] = "0"

    def get_prop(prop: str) -> int:
        value = previous_summary.get(prop) or "0"
        try:
            return int(value)
        except ValueError as e:
            raise ValueError(f"Could not parse summary property {prop} to an int: {value}") from e

    if value := get_prop(TOTAL_DATA_FILES):
        summary[DELETED_DATA_FILES] = str(value)
    if value := get_prop(TOTAL_DELETE_FILES):
        summary[REMOVED_DELETE_FILES] = str(value)
    if value := get_prop(TOTAL_RECORDS):
        summary[DELETED_RECORDS] = str(value)
    if value := get_prop(TOTAL_FILE_SIZE):
        summary[REMOVED_FILE_SIZE] = str(value)
    if value := get_prop(TOTAL_POSITION_DELETES):
        summary[REMOVED_POSITION_DELETES] = str(value)
    if value := get_prop(TOTAL_EQUALITY_DELETES):
        summary[REMOVED_EQUALITY_DELETES] = str(value)

    return summary


def update_snapshot_summaries(
    summary: Summary, previous_summary: Optional[Mapping[str, str]] = None, truncate_full_table: bool = False
) -> Summary:
    if summary.operation not in {Operation.APPEND, Operation.OVERWRITE, Operation.DELETE}:
        raise ValueError(f"Operation not implemented: {summary.operation}")

    if truncate_full_table and summary.operation == Operation.OVERWRITE and previous_summary is not None:
        summary = _truncate_table_summary(summary, previous_summary)

    if not previous_summary:
        previous_summary = {
            TOTAL_DATA_FILES: "0",
            TOTAL_DELETE_FILES: "0",
            TOTAL_RECORDS: "0",
            TOTAL_FILE_SIZE: "0",
            TOTAL_POSITION_DELETES: "0",
            TOTAL_EQUALITY_DELETES: "0",
        }

    def _update_totals(total_property: str, added_property: str, removed_property: str) -> None:
        if previous_total_str := previous_summary.get(total_property):
            try:
                new_total = int(previous_total_str)
                if new_total >= 0 and (added := summary.get(added_property)):
                    new_total += int(added)
                if new_total >= 0 and (removed := summary.get(removed_property)):
                    new_total -= int(removed)
            except ValueError as e:
                raise ValueError(f"Could not parse summary property {total_property} to an int: {previous_total_str}") from e

            if new_total >= 0:
                summary[total_property] = str(new_total)

    _update_totals(
        total_property=TOTAL_DATA_FILES,
        added_property=ADDED_DATA_FILES,
        removed_property=DELETED_DATA_FILES,
    )
    _update_totals(
        total_property=TOTAL_DELETE_FILES,
        added_property=ADDED_DELETE_FILES,
        removed_property=REMOVED_DELETE_FILES,
    )
    _update_totals(
        total_property=TOTAL_RECORDS,
        added_property=ADDED_RECORDS,
        removed_property=DELETED_RECORDS,
    )
    _update_totals(
        total_property=TOTAL_FILE_SIZE,
        added_property=ADDED_FILE_SIZE,
        removed_property=REMOVED_FILE_SIZE,
    )
    _update_totals(
        total_property=TOTAL_POSITION_DELETES,
        added_property=ADDED_POSITION_DELETES,
        removed_property=REMOVED_POSITION_DELETES,
    )
    _update_totals(
        total_property=TOTAL_EQUALITY_DELETES,
        added_property=ADDED_EQUALITY_DELETES,
        removed_property=REMOVED_EQUALITY_DELETES,
    )

    return summary


def set_when_positive(properties: Dict[str, str], num: int, property_name: str) -> None:
    if num > 0:
        properties[property_name] = str(num)<|MERGE_RESOLUTION|>--- conflicted
+++ resolved
@@ -274,22 +274,14 @@
 
     def add_file(self, data_file: DataFile, schema: Schema, partition_spec: PartitionSpec = UNPARTITIONED_PARTITION_SPEC) -> None:
         self.metrics.add_file(data_file)
-<<<<<<< HEAD
-        if len(data_file.partition.record_values()) != 0:
-=======
         if len(data_file.partition) > 0:
->>>>>>> 4cd67ac7
             self.update_partition_metrics(partition_spec=partition_spec, file=data_file, is_add_file=True, schema=schema)
 
     def remove_file(
         self, data_file: DataFile, schema: Schema, partition_spec: PartitionSpec = UNPARTITIONED_PARTITION_SPEC
     ) -> None:
         self.metrics.remove_file(data_file)
-<<<<<<< HEAD
-        if len(data_file.partition.record_values()) != 0:
-=======
         if len(data_file.partition) > 0:
->>>>>>> 4cd67ac7
             self.update_partition_metrics(partition_spec=partition_spec, file=data_file, is_add_file=False, schema=schema)
 
     def update_partition_metrics(self, partition_spec: PartitionSpec, file: DataFile, is_add_file: bool, schema: Schema) -> None:
