--- conflicted
+++ resolved
@@ -374,8 +374,11 @@
         if not isinstance(df, pa.Table):
             raise ValueError(f"Expected PyArrow table, got: {df}")
 
-        if len(self._table.spec().fields) > 0:
-            raise ValueError("Cannot write to partitioned tables")
+        supported_transforms = {IdentityTransform}
+        if not all(type(field.transform) in supported_transforms for field in self.table_metadata.spec().fields):
+            raise ValueError(
+                f"All transforms are not supported, expected: {supported_transforms}, but get: {[str(field) for field in self.table_metadata.spec().fields if field.transform not in supported_transforms]}."
+            )
 
         _check_schema_compatible(self._table.schema(), other_schema=df.schema)
         # cast if the two schemas are compatible but not equal
@@ -1315,40 +1318,8 @@
             df: The Arrow dataframe that will be appended to overwrite the table
             snapshot_properties: Custom properties to be added to the snapshot summary
         """
-<<<<<<< HEAD
-        try:
-            import pyarrow as pa
-        except ModuleNotFoundError as e:
-            raise ModuleNotFoundError("For writes PyArrow needs to be installed") from e
-
-        if not isinstance(df, pa.Table):
-            raise ValueError(f"Expected PyArrow table, got: {df}")
-
-        supported_transforms = {IdentityTransform}
-        if not all(type(field.transform) in supported_transforms for field in self.metadata.spec().fields):
-            raise ValueError(
-                f"All transforms are not supported, expected: {supported_transforms}, but get: {[str(field) for field in self.metadata.spec().fields if field.transform not in supported_transforms]}."
-            )
-
-        _check_schema_compatible(self.schema(), other_schema=df.schema)
-        # cast if the two schemas are compatible but not equal
-        table_arrow_schema = self.schema().as_arrow()
-        if table_arrow_schema != df.schema:
-            df = df.cast(table_arrow_schema)
-
-        with self.transaction() as txn:
-            with txn.update_snapshot(snapshot_properties=snapshot_properties).fast_append() as update_snapshot:
-                # skip writing data files if the dataframe is empty
-                if df.shape[0] > 0:
-                    data_files = _dataframe_to_data_files(
-                        table_metadata=self.metadata, write_uuid=update_snapshot.commit_uuid, df=df, io=self.io
-                    )
-                    for data_file in data_files:
-                        update_snapshot.append_data_file(data_file)
-=======
         with self.transaction() as tx:
             tx.append(df=df, snapshot_properties=snapshot_properties)
->>>>>>> d69407ce
 
     def overwrite(
         self, df: pa.Table, overwrite_filter: BooleanExpression = ALWAYS_TRUE, snapshot_properties: Dict[str, str] = EMPTY_DICT
