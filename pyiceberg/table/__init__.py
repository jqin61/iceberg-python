--- conflicted
+++ resolved
@@ -1510,18 +1510,11 @@
             snapshot = self.table_metadata.snapshot_by_id(self.snapshot_id)
             if snapshot is not None:
                 if snapshot.schema_id is not None:
-<<<<<<< HEAD
-                    snapshot_schema = self.table_metadata.schemas().get(snapshot.schema_id)
-                    if snapshot_schema is not None:
-                        current_schema = snapshot_schema
-                    else:
-=======
                     try:
                         current_schema = next(
                             schema for schema in self.table_metadata.schemas if schema.schema_id == snapshot.schema_id
                         )
                     except StopIteration:
->>>>>>> fbf6492a
                         warnings.warn(f"Metadata does not contain schema with id: {snapshot.schema_id}")
             else:
                 raise ValueError(f"Snapshot not found: {self.snapshot_id}")
@@ -1639,10 +1632,7 @@
 
 
 class DataScan(TableScan):
-<<<<<<< HEAD
-
-=======
->>>>>>> fbf6492a
+
     def _build_partition_projection(self, spec_id: int) -> BooleanExpression:
         project = inclusive_projection(self.table_metadata.schema(), self.table_metadata.specs()[spec_id])
         return project(self.row_filter)
